package it.smartcommunitylabdhub.core.config;

import io.kubernetes.client.openapi.ApiClient;
import io.kubernetes.client.openapi.apis.BatchV1Api;
import io.kubernetes.client.openapi.apis.CoreV1Api;
import io.kubernetes.client.util.ClientBuilder;
import org.springframework.context.annotation.Bean;
import org.springframework.context.annotation.Configuration;
import org.springframework.util.StringUtils;

import java.io.IOException;

@Configuration
public class KubernetesConfig {
    @Bean
<<<<<<< HEAD
    KubernetesClient kubernetesClient() {
        if (StringUtils.hasText(masterUrl)){
            try {
                Config config = new ConfigBuilder()
                        .withMasterUrl(masterUrl) // Add your MasterUrl (ex: minikube ip)
                        .withCaCertFile(caCertFile) // Replace with your ca.crt path
                        .withClientCertFile(clientCertFile) // Replace with your client.crt path
                        .withClientKeyFile(clientKeyFile) // Replace with your client.key path
                        .build();
    
                return new KubernetesClientBuilder()
                        .withConfig(config).build();
            } catch (Exception e) {
                return new KubernetesClientBuilder().build();
            }
=======
    ApiClient kubeApiClient() throws Exception {
        try {
            return ClientBuilder.defaultClient();
        } catch (IOException e) {
            return ClientBuilder.cluster().build();
>>>>>>> 071ba5d2
        }
        return new KubernetesClientBuilder().build();
    }

    @Bean
    BatchV1Api batchV1Api(ApiClient apiClient) {
        return new BatchV1Api(apiClient);
    }

    @Bean
    CoreV1Api coreV1Api(ApiClient apiClient) {
        return new CoreV1Api(apiClient);
    }
}<|MERGE_RESOLUTION|>--- conflicted
+++ resolved
@@ -6,38 +6,18 @@
 import io.kubernetes.client.util.ClientBuilder;
 import org.springframework.context.annotation.Bean;
 import org.springframework.context.annotation.Configuration;
-import org.springframework.util.StringUtils;
 
 import java.io.IOException;
 
 @Configuration
 public class KubernetesConfig {
     @Bean
-<<<<<<< HEAD
-    KubernetesClient kubernetesClient() {
-        if (StringUtils.hasText(masterUrl)){
-            try {
-                Config config = new ConfigBuilder()
-                        .withMasterUrl(masterUrl) // Add your MasterUrl (ex: minikube ip)
-                        .withCaCertFile(caCertFile) // Replace with your ca.crt path
-                        .withClientCertFile(clientCertFile) // Replace with your client.crt path
-                        .withClientKeyFile(clientKeyFile) // Replace with your client.key path
-                        .build();
-    
-                return new KubernetesClientBuilder()
-                        .withConfig(config).build();
-            } catch (Exception e) {
-                return new KubernetesClientBuilder().build();
-            }
-=======
     ApiClient kubeApiClient() throws Exception {
         try {
             return ClientBuilder.defaultClient();
         } catch (IOException e) {
             return ClientBuilder.cluster().build();
->>>>>>> 071ba5d2
         }
-        return new KubernetesClientBuilder().build();
     }
 
     @Bean
